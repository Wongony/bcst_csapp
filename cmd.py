--- conflicted
+++ resolved
@@ -1,455 +1,373 @@
-#!/usr/bin/python3
-# usage: 
-#   ./cmd.py argv[1] argv[2], ...
-#   /usr/bin/python3 ./cmd.py argv[1] argv[2], ...
-import sys
-import os
-import subprocess
-from pathlib import Path
-
-# print arguments
-i = 0
-for argv in sys.argv:
-    print("[", i, "] ", argv)
-    i += 1
-print("================")
-
-KEY_MACHINE = "m"
-<<<<<<< HEAD
-
-=======
-KEY_LINKER = "l"
-
-EXE_BIN_LINKER = "./bin/test_elf"
->>>>>>> 70643c87
-EXE_BIN_MACHINE = "./bin/test_machine"
-
-# file headers contains copyright information
-notification = "/* BCST - Introduction to Computer Systems\n" \
-" * Author:      yangminz@outlook.com\n" \
-" * Github:      https://github.com/yangminz/bcst_csapp\n" \
-" * Bilibili:    https://space.bilibili.com/4564101\n" \
-" * Zhihu:       https://www.zhihu.com/people/zhao-yang-min\n" \
-" * This project (code repository and videos) is exclusively owned by yangminz \n" \
-" * and shall not be used for commercial and profitting purpose \n" \
-" * without yangminz's permission.\n" \
-" */\n\n"
-
-def make_build_directory():
-    if not os.path.isdir("./bin/"):
-        os.mkdir("./bin/")
-
-def add_copyright_header():
-    # get files with paths
-    filelist = list(Path(".").rglob("*.[ch]"))
-
-    # recursively add lines to every .c and .h file
-    print("recursively add lines to every .c and .h file")
-    for filename in filelist:
-        try:
-            with open(filename, "r", encoding = 'ascii') as fr:
-                content = fr.read()
-                if (content.startswith("/* BCST - Introduction to Computer Systems")):
-                    print("\tskip\t%s" % filename)
-                    fr.close()
-                    continue
-                else:
-                    fr.close()
-                    # reopen and write data: this is a safer approach
-                    # try to not open in r+ mode
-                    print("\tprepend\t%s" % filename)
-                    with open(filename, "w", encoding = 'ascii') as fw:
-                        fw.write(notification + content)
-                        fw.close()
-        except UnicodeDecodeError:
-            print(filename)
-
-<<<<<<< HEAD
-def format_include(s, line_index):
-    a = "#include<headers/"
-    b = "#include<"
-    update = False
-    old = s
-=======
-def format_include(s):
-    a = "#include<headers/"
-    b = "#include<"
->>>>>>> 70643c87
-
-    # check include
-    if s.startswith(a):
-        s = "#include \"headers/" + s[len(a):]
-        for j in range(len(s)):
-            if s[j] == '>':
-                l = list(s)
-                l[j] = "\""
-                s = "".join(l)
-<<<<<<< HEAD
-        update = True
-    elif s.startswith(b):
-        s = "#include <" + s[len(b):]
-        update = True
-    
-    if update:
-        print("\tline [%d] #include rule: \"%s\" ==> \"%s\"" % (line_index, old, s))
-    return s
-
-def format_marco(s, line_index):
-    a = s.strip("\n")
-    a = a.strip(" ")
-    if (len(a) >= 1 and a[len(a) - 1] == ";"):
-        return s
-    if (a.startswith("#if") or a.startswith("#endif") or a.startswith("#else") or a.startswith("#define")):
-        a = a + "\n"
-        print("\tline [%d] marco rule: \"%s\" ==> \"%s\"" % (line_index, s, a))
-        return a
-    return s
-
-def format_tag(s, line_index):
-    a = s.strip("\n")
-    a = a.strip(" ")
-    if (len(a) >= 1 and a[len(a) - 1] == ";"):
-        return s
-    charset = { "A", "B", "C", "D", "E", "F", "G", "H", "I", "J", "K", "L", "M", "N", "O", "P", "Q", "R", "S", "T", "U", "V", "W", "X", "Y", "Z", "_" }
-    for i in range(len(a) - 1):
-        if not a[i] in charset:
-            return s
-    # are all in char set
-    if len(a) >= 1 and a[len(a) - 1] == ":":
-        # this is a tag
-        a = a + "\n"
-        print("\tline [%d] tag rule: \"%s\" ==> \"%s\"" % (line_index, s, a))
-        return a
-    return s
-
-def format_whiteline(s, line_index):
-=======
-    elif s.startswith(b):
-        s = "#include <" + s[len(b):]
-    return s
-
-def format_whiteline(s):
->>>>>>> 70643c87
-    space = 0
-    for c in s:
-        if c == ' ':
-            space += 1
-    if space == len(s) - 1 and s[-1] == '\n':
-        s = "\n"
-<<<<<<< HEAD
-        # print("\tline [%d] white line rule: delete" % (line_index))
-=======
->>>>>>> 70643c87
-    return s
-
-def format_code():
-    # get files with paths
-    filelist = list(Path(".").rglob("*.[ch]"))
-    # recursively add lines to every .c and .h file
-    print("recursively check every .c and file")
-    for filename in filelist:
-        try:
-            with open(filename, "r", encoding = 'ascii') as fr:
-                content = fr.readlines()
-<<<<<<< HEAD
-                print(filename, ":")
-                for i in range(len(content)):
-                    content[i] = format_include(content[i], i)
-                    content[i] = format_whiteline(content[i], i)
-                    content[i] = format_marco(content[i], i)
-                    content[i] = format_tag(content[i], i)
-=======
-                for i in range(len(content)):
-                    content[i] = format_include(content[i])
-                    content[i] = format_whiteline(content[i])
->>>>>>> 70643c87
-                fr.close()
-                # reopen and write data: this is a safer approach
-                # try to not open in r+ mode
-                with open(filename, "w", encoding = 'ascii') as fw:
-                    fw.writelines(content)
-                    fw.close()
-        except UnicodeDecodeError:
-            print(filename)
-
-def count_lines():
-    # get files with paths
-    filelist = list(Path(".").rglob("*.[ch]"))
-    name_count = []
-    total_count = 0
-    maxfilename = 0
-    for filename in filelist:
-        count = 0
-        for index, line in enumerate(open(filename, 'r')):
-            count += 1
-        name_count += [[str(filename), count]]
-        total_count += count
-        if len(str(filename)) > maxfilename:
-            maxfilename = len(str(filename))
-    # print result
-    print("count .c and .h file lines:")
-    sortedlist = sorted(name_count, key = lambda x: x[1], reverse=True)
-    for [filename, count] in sortedlist:
-        print(filename, end="")
-        n = (int(maxfilename / 4) + 1) * 4
-        for i in range(n - len(filename)):
-            print(" ", end="")
-        print(count)
-    print("\nTotal:", total_count)
-
-def build(key):
-    make_build_directory()
-    gcc_map = {
-        KEY_MACHINE : [
-                [
-                    "/usr/bin/gcc-7", 
-                    "-Wall", "-g", "-O0", "-Werror", "-std=gnu99", "-Wno-unused-function",
-                    "-I", "./src",
-                    "./src/mains/test_machine.c",
-                    "./src/common/print.c",
-                    "./src/common/convert.c",
-                    "./src/common/cleanup.c",
-<<<<<<< HEAD
-                    "./src/algorithm/hashtable.c",
-=======
->>>>>>> 70643c87
-                    "./src/algorithm/trie.c",
-                    "./src/algorithm/array.c",
-                    "./src/hardware/cpu/isa.c",
-                    "./src/hardware/cpu/mmu.c",
-                    "./src/hardware/memory/dram.c",
-                    "-o", EXE_BIN_MACHINE
-                ]
-            ],
-<<<<<<< HEAD
-        "link" : [
-=======
-        KEY_LINKER : [
-                [
-                    "/usr/bin/gcc-7", 
-                    "-Wall", "-g", "-O0", "-Werror", "-std=gnu99", "-Wno-unused-function",
-                    "-I", "./src",
-                    "./src/mains/test_elf.c",
-                    "./src/common/print.c",
-                    "./src/common/convert.c",
-                    "./src/common/tagmalloc.c",
-                    "./src/common/cleanup.c",
-                    "./src/algorithm/array.c",
-                    "./src/algorithm/hashtable.c",
-                    "./src/algorithm/linkedlist.c",
-                    "./src/linker/parseElf.c",
-                    "./src/linker/staticlink.c",
-                    "-o", EXE_BIN_LINKER
-                ],
->>>>>>> 70643c87
-                [
-                    "/usr/bin/gcc-7", 
-                    "-Wall", "-g", "-O0", "-Werror", "-std=gnu99", "-Wno-unused-function",
-                    "-I", "./src",
-                    "-shared", "-fPIC",
-                    "./src/common/print.c",
-                    "./src/common/convert.c",
-                    "./src/common/tagmalloc.c",
-                    "./src/common/cleanup.c",
-                    "./src/algorithm/array.c",
-                    "./src/algorithm/hashtable.c",
-                    "./src/algorithm/linkedlist.c",
-                    "./src/linker/parseElf.c",
-                    "./src/linker/staticlink.c",
-                    "-o", "./bin/staticLinker.so"
-                ],
-                [
-                    "/usr/bin/gcc-7", 
-                    "-Wall", "-g", "-O0", "-Werror", "-std=gnu99", "-Wno-unused-function",
-                    "-I", "./src",
-                    "./src/common/print.c",
-                    "./src/common/convert.c",
-                    "./src/common/tagmalloc.c",
-                    "./src/common/cleanup.c",
-                    "./src/algorithm/array.c",
-                    "./src/algorithm/hashtable.c",
-                    "./src/algorithm/linkedlist.c",
-                    "./src/linker/linker.c", 
-                    "-ldl", "-o", "./bin/link"
-                ],
-            ],
-        "mesi" : [
-                [
-                    "/usr/bin/gcc-7", 
-                    "-Wall", "-g", "-O0", "-Werror", "-std=gnu99", "-Wno-unused-but-set-variable",
-                    "-I", "./src",
-                    # "-DDEBUG",
-                    "./src/mains/mesi.c",
-                    "-o", "./bin/mesi"
-                ],
-            ],
-        "false_sharing" : [
-                [
-                    "/usr/bin/gcc-7", 
-                    "-Wall", "-g", "-O0", "-Werror", "-std=gnu99", "-Wno-unused-but-set-variable", "-Wno-unused-variable",
-                    "-I", "./src",
-                    "-pthread",
-                    "./src/mains/false_sharing.c",
-                    "-o", "./bin/false_sharing"
-                ],
-            ],
-        "rb" : [
-                [
-                    "/usr/bin/gcc-7", 
-                    "-Wall", "-g", "-O0", "-Werror", "-std=gnu99", "-Wno-unused-but-set-variable", "-Wno-unused-variable", "-Wno-unused-function",
-                    "-I", "./src",
-                    "-DUNIT_TEST",
-                    "./src/algorithm/redblack.c",
-                    "-o", "./bin/rb"
-                ],
-            ],
-<<<<<<< HEAD
-        "trie" : [
-                [
-                    "/usr/bin/gcc-7", 
-                    "-Wall", "-g", "-O0", "-Werror", "-std=gnu99", "-Wno-unused-but-set-variable", "-Wno-unused-variable", "-Wno-unused-function",
-                    "-I", "./src",
-                    "-DUNIT_TEST",
-                    "./src/algorithm/trie.c", "./src/algorithm/hashtable.c",
-                    "-o", "./bin/trie"
-                ],
-            ],
-=======
->>>>>>> 70643c87
-    }
-
-    if not key in gcc_map:
-        print("input the correct build key:", gcc_map.keys())
-        exit()
-    for command in gcc_map[key]:
-        subprocess.run(command)
-
-def run(key):
-    assert(os.path.isdir("./bin/"))
-    bin_map = {
-        KEY_MACHINE : [EXE_BIN_MACHINE],
-<<<<<<< HEAD
-        "link" : ["./bin/link", "main", "sum", "-o", "output"],
-        "mesi" : ["./bin/mesi"],
-        "false_sharing" : ["./bin/false_sharing"],
-        "rb" : ["./bin/rb"],
-        "trie" : ["./bin/trie"],
-=======
-        KEY_LINKER : [EXE_BIN_LINKER],
-        "dll" : ["./bin/link", "main", "sum", "-o", "output"],
-        "mesi" : ["./bin/mesi"],
-        "false_sharing" : ["./bin/false_sharing"],
-        "rb" : ["./bin/rb"],
->>>>>>> 70643c87
-    }
-    if not key in bin_map:
-        print("input the correct binary key:", bin_map.keys())
-        exit()
-    subprocess.run(bin_map[key])
-
-def debug(key):
-    assert(os.path.isdir("./bin/"))
-    bin_map = {
-        KEY_MACHINE : EXE_BIN_MACHINE,
-<<<<<<< HEAD
-        "link" : "./bin/link"
-=======
-        KEY_LINKER : EXE_BIN_LINKER
->>>>>>> 70643c87
-    }
-    if not key in bin_map:
-        print("input the correct binary key:", bin_map.keys())
-        exit()
-    subprocess.run(["/usr/bin/gdb", bin_map[key]])
-
-def mem_check(key):
-    assert(os.path.isdir("./bin/"))
-    bin_map = {
-        KEY_MACHINE : EXE_BIN_MACHINE,
-<<<<<<< HEAD
-        "link" : "./bin/link"
-=======
-        KEY_LINKER : EXE_BIN_LINKER
->>>>>>> 70643c87
-    }
-    if not key in bin_map:
-        print("input the correct memory check key:", bin_map.keys())
-        exit()
-    subprocess.run([
-        "/usr/bin/valgrind",
-        "--tool=memcheck",
-        "--leak-check=full",
-        bin_map[key]
-    ])
-
-def cache_verify():
-    make_build_directory()
-    csim_ref_file = "/mnt/e/Ubuntu/cache/csim-ref"
-    trace_dir = "/mnt/e/Ubuntu/cache/traces/"
-
-    assert(os.path.isfile(csim_ref_file))
-    assert(os.path.isdir(trace_dir))
-
-    test_cases = [
-        # s E b
-        [   2,  1,      2,  "wide.trace"    ],
-        [   3,  2,      2,  "load.trace"    ],
-        [   1,  1,      1,  "yi2.trace"     ],
-        [   4,  2,      4,  "yi.trace"      ],
-        [   2,  1,      4,  "dave.trace"    ],
-        [   2,  1,      3,  "trans.trace"   ],
-        [   2,  2,      3,  "trans.trace"   ],
-        [   14, 1024,   3,  "trans.trace"   ],
-        [   5,  1,      5,  "trans.trace"   ],
-        [   5,  1,      5,  "long.trace"    ],
-    ]
-
-    for [s, E, b, file] in test_cases:
-        # need to reload shared library for each test run
-        # thus we start a new process
-        a = [
-            "/usr/bin/python3",
-            "./src/mains/cache_verify.py",
-            "/mnt/e/Ubuntu/cache/csim-ref",
-            "/mnt/e/Ubuntu/cache/traces/" + file,
-            str(s), str(E), str(b),
-        ]
-        print(" ".join(a))
-        subprocess.run(a)
-
-# main
-assert(len(sys.argv) >= 2)
-operation = sys.argv[1].lower()
-
-if operation == "build":
-    assert(len(sys.argv) == 3)
-    build(sys.argv[2])
-elif operation == "run":
-    assert(len(sys.argv) == 3)
-    run(sys.argv[2])
-elif operation == "debug":
-    assert(len(sys.argv) == 3)
-    debug(sys.argv[2])
-<<<<<<< HEAD
-elif operation == "memcheck":
-=======
-elif operation.lower() == KEY_MACHINE.lower():
-    build(KEY_MACHINE)
-    run(KEY_MACHINE)
-elif operation.lower() == KEY_LINKER.lower():
-    build(KEY_LINKER)
-    run(KEY_LINKER)
-elif operation == "memorycheck":
->>>>>>> 70643c87
-    assert(len(sys.argv) == 3)
-    mem_check(sys.argv[2])
-elif operation == "count":
-    count_lines()
-elif operation == "clean":
-    pass
-elif operation == "copyright":
-    add_copyright_header()
-elif operation == "format":
-    format_code()
-elif operation == "csim":
-    cache_verify()
+#!/usr/bin/python3
+# usage: 
+#   ./cmd.py argv[1] argv[2], ...
+#   /usr/bin/python3 ./cmd.py argv[1] argv[2], ...
+import sys
+import os
+import subprocess
+from pathlib import Path
+
+# print arguments
+i = 0
+for argv in sys.argv:
+    print("[", i, "] ", argv)
+    i += 1
+print("================")
+
+KEY_MACHINE = "m"
+EXE_BIN_MACHINE = "./bin/test_machine"
+
+# file headers contains copyright information
+notification = "/* BCST - Introduction to Computer Systems\n" \
+" * Author:      yangminz@outlook.com\n" \
+" * Github:      https://github.com/yangminz/bcst_csapp\n" \
+" * Bilibili:    https://space.bilibili.com/4564101\n" \
+" * Zhihu:       https://www.zhihu.com/people/zhao-yang-min\n" \
+" * This project (code repository and videos) is exclusively owned by yangminz \n" \
+" * and shall not be used for commercial and profitting purpose \n" \
+" * without yangminz's permission.\n" \
+" */\n\n"
+
+def make_build_directory():
+    if not os.path.isdir("./bin/"):
+        os.mkdir("./bin/")
+
+def add_copyright_header():
+    # get files with paths
+    filelist = list(Path(".").rglob("*.[ch]"))
+
+    # recursively add lines to every .c and .h file
+    print("recursively add lines to every .c and .h file")
+    for filename in filelist:
+        try:
+            with open(filename, "r", encoding = 'ascii') as fr:
+                content = fr.read()
+                if (content.startswith("/* BCST - Introduction to Computer Systems")):
+                    print("\tskip\t%s" % filename)
+                    fr.close()
+                    continue
+                else:
+                    fr.close()
+                    # reopen and write data: this is a safer approach
+                    # try to not open in r+ mode
+                    print("\tprepend\t%s" % filename)
+                    with open(filename, "w", encoding = 'ascii') as fw:
+                        fw.write(notification + content)
+                        fw.close()
+        except UnicodeDecodeError:
+            print(filename)
+
+def format_include(s, line_index):
+    a = "#include<headers/"
+    b = "#include<"
+    update = False
+    old = s
+
+    # check include
+    if s.startswith(a):
+        s = "#include \"headers/" + s[len(a):]
+        for j in range(len(s)):
+            if s[j] == '>':
+                l = list(s)
+                l[j] = "\""
+                s = "".join(l)
+        update = True
+    elif s.startswith(b):
+        s = "#include <" + s[len(b):]
+        update = True
+    
+    if update:
+        print("\tline [%d] #include rule: \"%s\" ==> \"%s\"" % (line_index, old, s))
+    return s
+
+def format_marco(s, line_index):
+    a = s.strip("\n")
+    a = a.strip(" ")
+    if (len(a) >= 1 and a[len(a) - 1] == ";"):
+        return s
+    if (a.startswith("#if") or a.startswith("#endif") or a.startswith("#else") or a.startswith("#define")):
+        a = a + "\n"
+        print("\tline [%d] marco rule: \"%s\" ==> \"%s\"" % (line_index, s, a))
+        return a
+    return s
+
+def format_tag(s, line_index):
+    a = s.strip("\n")
+    a = a.strip(" ")
+    if (len(a) >= 1 and a[len(a) - 1] == ";"):
+        return s
+    charset = { "A", "B", "C", "D", "E", "F", "G", "H", "I", "J", "K", "L", "M", "N", "O", "P", "Q", "R", "S", "T", "U", "V", "W", "X", "Y", "Z", "_" }
+    for i in range(len(a) - 1):
+        if not a[i] in charset:
+            return s
+    # are all in char set
+    if len(a) >= 1 and a[len(a) - 1] == ":":
+        # this is a tag
+        a = a + "\n"
+        print("\tline [%d] tag rule: \"%s\" ==> \"%s\"" % (line_index, s, a))
+        return a
+    return s
+
+def format_whiteline(s, line_index):
+    space = 0
+    for c in s:
+        if c == ' ':
+            space += 1
+    if space == len(s) - 1 and s[-1] == '\n':
+        s = "\n"
+        # print("\tline [%d] white line rule: delete" % (line_index))
+    return s
+
+def format_code():
+    # get files with paths
+    filelist = list(Path(".").rglob("*.[ch]"))
+    # recursively add lines to every .c and .h file
+    print("recursively check every .c and file")
+    for filename in filelist:
+        try:
+            with open(filename, "r", encoding = 'ascii') as fr:
+                content = fr.readlines()
+                print(filename, ":")
+                for i in range(len(content)):
+                    content[i] = format_include(content[i], i)
+                    content[i] = format_whiteline(content[i], i)
+                    content[i] = format_marco(content[i], i)
+                    content[i] = format_tag(content[i], i)
+                fr.close()
+                # reopen and write data: this is a safer approach
+                # try to not open in r+ mode
+                with open(filename, "w", encoding = 'ascii') as fw:
+                    fw.writelines(content)
+                    fw.close()
+        except UnicodeDecodeError:
+            print(filename)
+
+def count_lines():
+    # get files with paths
+    filelist = list(Path(".").rglob("*.[ch]"))
+    name_count = []
+    total_count = 0
+    maxfilename = 0
+    for filename in filelist:
+        count = 0
+        for index, line in enumerate(open(filename, 'r')):
+            count += 1
+        name_count += [[str(filename), count]]
+        total_count += count
+        if len(str(filename)) > maxfilename:
+            maxfilename = len(str(filename))
+    # print result
+    print("count .c and .h file lines:")
+    sortedlist = sorted(name_count, key = lambda x: x[1], reverse=True)
+    for [filename, count] in sortedlist:
+        print(filename, end="")
+        n = (int(maxfilename / 4) + 1) * 4
+        for i in range(n - len(filename)):
+            print(" ", end="")
+        print(count)
+    print("\nTotal:", total_count)
+
+def build(key):
+    make_build_directory()
+    gcc_map = {
+        KEY_MACHINE : [
+                [
+                    "/usr/bin/gcc-7", 
+                    "-Wall", "-g", "-O0", "-Werror", "-std=gnu99", "-Wno-unused-function",
+                    "-I", "./src",
+                    "./src/mains/test_machine.c",
+                    "./src/common/print.c",
+                    "./src/common/convert.c",
+                    "./src/common/cleanup.c",
+                    "./src/algorithm/hashtable.c",
+                    "./src/algorithm/trie.c",
+                    "./src/algorithm/array.c",
+                    "./src/hardware/cpu/isa.c",
+                    "./src/hardware/cpu/mmu.c",
+                    "./src/hardware/memory/dram.c",
+                    "-o", EXE_BIN_MACHINE
+                ]
+            ],
+        "link" : [
+                [
+                    "/usr/bin/gcc-7", 
+                    "-Wall", "-g", "-O0", "-Werror", "-std=gnu99", "-Wno-unused-function",
+                    "-I", "./src",
+                    "-shared", "-fPIC",
+                    "./src/common/print.c",
+                    "./src/common/convert.c",
+                    "./src/common/tagmalloc.c",
+                    "./src/common/cleanup.c",
+                    "./src/algorithm/array.c",
+                    "./src/algorithm/hashtable.c",
+                    "./src/algorithm/linkedlist.c",
+                    "./src/linker/parseElf.c",
+                    "./src/linker/staticlink.c",
+                    "-o", "./bin/staticLinker.so"
+                ],
+                [
+                    "/usr/bin/gcc-7", 
+                    "-Wall", "-g", "-O0", "-Werror", "-std=gnu99", "-Wno-unused-function",
+                    "-I", "./src",
+                    "./src/common/print.c",
+                    "./src/common/convert.c",
+                    "./src/common/tagmalloc.c",
+                    "./src/common/cleanup.c",
+                    "./src/algorithm/array.c",
+                    "./src/algorithm/hashtable.c",
+                    "./src/algorithm/linkedlist.c",
+                    "./src/linker/linker.c", 
+                    "-ldl", "-o", "./bin/link"
+                ],
+            ],
+        "mesi" : [
+                [
+                    "/usr/bin/gcc-7", 
+                    "-Wall", "-g", "-O0", "-Werror", "-std=gnu99", "-Wno-unused-but-set-variable",
+                    "-I", "./src",
+                    # "-DDEBUG",
+                    "./src/mains/mesi.c",
+                    "-o", "./bin/mesi"
+                ],
+            ],
+        "false_sharing" : [
+                [
+                    "/usr/bin/gcc-7", 
+                    "-Wall", "-g", "-O0", "-Werror", "-std=gnu99", "-Wno-unused-but-set-variable", "-Wno-unused-variable",
+                    "-I", "./src",
+                    "-pthread",
+                    "./src/mains/false_sharing.c",
+                    "-o", "./bin/false_sharing"
+                ],
+            ],
+        "rb" : [
+                [
+                    "/usr/bin/gcc-7", 
+                    "-Wall", "-g", "-O0", "-Werror", "-std=gnu99", "-Wno-unused-but-set-variable", "-Wno-unused-variable", "-Wno-unused-function",
+                    "-I", "./src",
+                    "-DUNIT_TEST",
+                    "./src/algorithm/redblack.c",
+                    "-o", "./bin/rb"
+                ],
+            ],
+        "trie" : [
+                [
+                    "/usr/bin/gcc-7", 
+                    "-Wall", "-g", "-O0", "-Werror", "-std=gnu99", "-Wno-unused-but-set-variable", "-Wno-unused-variable", "-Wno-unused-function",
+                    "-I", "./src",
+                    "-DUNIT_TEST",
+                    "./src/algorithm/trie.c", "./src/algorithm/hashtable.c",
+                    "-o", "./bin/trie"
+                ],
+            ],
+    }
+
+    if not key in gcc_map:
+        print("input the correct build key:", gcc_map.keys())
+        exit()
+    for command in gcc_map[key]:
+        subprocess.run(command)
+
+def run(key):
+    assert(os.path.isdir("./bin/"))
+    bin_map = {
+        KEY_MACHINE : [EXE_BIN_MACHINE],
+        "link" : ["./bin/link", "main", "sum", "-o", "output"],
+        "mesi" : ["./bin/mesi"],
+        "false_sharing" : ["./bin/false_sharing"],
+        "rb" : ["./bin/rb"],
+        "trie" : ["./bin/trie"],
+    }
+    if not key in bin_map:
+        print("input the correct binary key:", bin_map.keys())
+        exit()
+    subprocess.run(bin_map[key])
+
+def debug(key):
+    assert(os.path.isdir("./bin/"))
+    bin_map = {
+        KEY_MACHINE : EXE_BIN_MACHINE,
+        "link" : "./bin/link"
+    }
+    if not key in bin_map:
+        print("input the correct binary key:", bin_map.keys())
+        exit()
+    subprocess.run(["/usr/bin/gdb", bin_map[key]])
+
+def mem_check(key):
+    assert(os.path.isdir("./bin/"))
+    bin_map = {
+        KEY_MACHINE : EXE_BIN_MACHINE,
+        "link" : "./bin/link"
+    }
+    if not key in bin_map:
+        print("input the correct memory check key:", bin_map.keys())
+        exit()
+    subprocess.run([
+        "/usr/bin/valgrind",
+        "--tool=memcheck",
+        "--leak-check=full",
+        bin_map[key]
+    ])
+
+def cache_verify():
+    make_build_directory()
+    csim_ref_file = "/mnt/e/Ubuntu/cache/csim-ref"
+    trace_dir = "/mnt/e/Ubuntu/cache/traces/"
+
+    assert(os.path.isfile(csim_ref_file))
+    assert(os.path.isdir(trace_dir))
+
+    test_cases = [
+        # s E b
+        [   2,  1,      2,  "wide.trace"    ],
+        [   3,  2,      2,  "load.trace"    ],
+        [   1,  1,      1,  "yi2.trace"     ],
+        [   4,  2,      4,  "yi.trace"      ],
+        [   2,  1,      4,  "dave.trace"    ],
+        [   2,  1,      3,  "trans.trace"   ],
+        [   2,  2,      3,  "trans.trace"   ],
+        [   14, 1024,   3,  "trans.trace"   ],
+        [   5,  1,      5,  "trans.trace"   ],
+        [   5,  1,      5,  "long.trace"    ],
+    ]
+
+    for [s, E, b, file] in test_cases:
+        # need to reload shared library for each test run
+        # thus we start a new process
+        a = [
+            "/usr/bin/python3",
+            "./src/mains/cache_verify.py",
+            "/mnt/e/Ubuntu/cache/csim-ref",
+            "/mnt/e/Ubuntu/cache/traces/" + file,
+            str(s), str(E), str(b),
+        ]
+        print(" ".join(a))
+        subprocess.run(a)
+
+# main
+assert(len(sys.argv) >= 2)
+operation = sys.argv[1].lower()
+
+if operation == "build":
+    assert(len(sys.argv) == 3)
+    build(sys.argv[2])
+elif operation == "run":
+    assert(len(sys.argv) == 3)
+    run(sys.argv[2])
+elif operation == "debug":
+    assert(len(sys.argv) == 3)
+    debug(sys.argv[2])
+elif operation == "memcheck":
+    assert(len(sys.argv) == 3)
+    mem_check(sys.argv[2])
+elif operation == "count":
+    count_lines()
+elif operation == "clean":
+    pass
+elif operation == "copyright":
+    add_copyright_header()
+elif operation == "format":
+    format_code()
+elif operation == "csim":
+    cache_verify()
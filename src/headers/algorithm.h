--- conflicted
+++ resolved
@@ -1,133 +1,3 @@
-<<<<<<< HEAD
-/* BCST - Introduction to Computer Systems
- * Author:      yangminz@outlook.com
- * Github:      https://github.com/yangminz/bcst_csapp
- * Bilibili:    https://space.bilibili.com/4564101
- * Zhihu:       https://www.zhihu.com/people/zhao-yang-min
- * This project (code repository and videos) is exclusively owned by yangminz 
- * and shall not be used for commercial and profitting purpose 
- * without yangminz's permission.
- */
-
-// include guards to prevent double declaration of any identifiers 
-// such as types, enums and static variables
-#ifndef DATASTRUCTURE_GUARD
-#define DATASTRUCTURE_GUARD
-
-#include <stdint.h>
-
-/*======================================*/
-/*      Circular Doubly Linked List     */
-/*======================================*/
-typedef struct LINKED_LIST_NODE_STRUCT
-{
-    uint64_t value;
-    struct LINKED_LIST_NODE_STRUCT *prev;
-    struct LINKED_LIST_NODE_STRUCT *next;
-} linkedlist_node_t;
-
-typedef struct
-{
-    linkedlist_node_t  *head;
-    uint64_t    count;
-} linkedlist_t;
-
-linkedlist_t *linkedlist_construct();
-void linkedlist_free(linkedlist_t *list);
-int linkedlist_add(linkedlist_t **address, uint64_t value);
-int linkedlist_delete(linkedlist_t *list, linkedlist_node_t *node);
-linkedlist_node_t *linkedlist_get(linkedlist_t *list, uint64_t value);
-linkedlist_node_t *linkedlist_next(linkedlist_t *list);
-
-/*======================================*/
-/*      Dynamic Array                   */
-/*======================================*/
-typedef struct
-{
-    uint32_t size;
-    uint32_t count;
-    uint64_t *table;
-} array_t;
-
-array_t *array_construct(int size);
-void array_free(array_t *arr);
-int array_insert(array_t **address, uint64_t value);
-int array_delete(array_t *arr, int index);
-int array_get(array_t *arr, int index, uint64_t *valptr);
-void print_array(array_t *arr);
-
-/*======================================*/
-/*      Extendible Hash Table           */
-/*======================================*/
-typedef struct
-{
-    int localdepth;     // the local depth
-    int counter;        // the counter of slots (have data)
-    char **karray;
-    uint64_t *varray;
-} hashtable_bucket_t;
-
-typedef struct
-{
-    int num;            // number of buckets = 1 << globaldepth
-    int globaldepth;    // the global depth
-
-    int size;           // the size of (key, value) tuples of each bucket
-    hashtable_bucket_t **directory;    // the internal table is actually an array
-} hashtable_t;
-
-hashtable_t *hashtable_construct(int size);
-void hashtable_free(hashtable_t *tab);
-int hashtable_get(hashtable_t *tab, char *key, uint64_t *valptr);
-int hashtable_insert(hashtable_t **address, char *key, uint64_t val);
-
-/*======================================*/
-/*      Trie - Prefix Tree              */
-/*======================================*/
-typedef struct TRIE_NODE_STRUCT
-{
-    // use hash table for char - node mapping
-    hashtable_t *next;
-    uint64_t value;
-    int isvalue;
-} trie_node_t;
-
-trie_node_t * trie_construct();
-void trie_free(trie_node_t *root);
-int trie_insert(trie_node_t **address, char *key, uint64_t value);
-int trie_get(trie_node_t *root, char *key, uint64_t *valptr);
-void trie_print(trie_node_t *root);
-void print_hashtable(hashtable_t *tab);
-
-/*======================================*/
-/*      Red Black Tree                  */
-/*======================================*/
-typedef enum
-{
-    COLOR_RED,
-    COLOR_BLACK,
-} rb_color_t;
-
-typedef struct RB_NODE_STRUCT
-{
-    // pointers
-    struct RB_NODE_STRUCT *parent;
-    struct RB_NODE_STRUCT *left;
-    struct RB_NODE_STRUCT *right;
-
-    // edge color to parent
-    rb_color_t color;
-
-    // tree node value
-    uint64_t value;
-} rb_node_t;
-
-rb_node_t *rb_insert_node(rb_node_t *root, uint64_t val);
-rb_node_t *rb_delete_node(rb_node_t *root, rb_node_t *target);
-rb_node_t *rb_find_node(rb_node_t *root, uint64_t val);
-
-#endif
-=======
 /* BCST - Introduction to Computer Systems
  * Author:      yangminz@outlook.com
  * Github:      https://github.com/yangminz/bcst_csapp
@@ -255,5 +125,4 @@
 rb_node_t *rb_delete_node(rb_node_t *root, rb_node_t *target);
 rb_node_t *rb_find_node(rb_node_t *root, uint64_t val);
 
-#endif
->>>>>>> 70643c87
+#endif
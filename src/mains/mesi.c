<<<<<<< HEAD
#include <stdio.h>
#include <stdlib.h>
#include <stdint.h>
#include <assert.h>

typedef enum
{
    MODIFIED,   // exclusive dirty, global 1
    EXCLUSIVE,  // exclusive clean, global 1
    SHARED,     // shared clean, global >= 2
    INVALID,    // invalid
} state_t;

typedef struct 
{
    state_t state;
    int value;
} line_t;

#define NUM_PROCESSOR (1000)

line_t cache[NUM_PROCESSOR];

int mem_value = 15213;

int check_state()
{
    int m_count = 0;
    int e_count = 0; 
    int s_count = 0; 
    int i_count = 0; 

    for (int i = 0; i < NUM_PROCESSOR; ++ i)
    {
        if (cache[i].state == MODIFIED)
        {
            m_count += 1;
        }
        else if (cache[i].state == EXCLUSIVE)
        {
            e_count += 1;
        }
        else if (cache[i].state == SHARED)
        {
            s_count += 1;
        }
        else if (cache[i].state == INVALID)
        {
            i_count += 1;
        }
    }

    /*
        M   E   S   I
    M   X   X   X   O
    E   X   X   X   O
    S   X   X   O   O
    I   O   O   O   O
    */

    #ifdef DEBUG
    printf("M %d\t E %d\t S %d\t I %d\n", m_count, e_count, s_count, i_count);
    #endif

    if ((m_count == 1 && i_count == (NUM_PROCESSOR - 1)) || 
        (e_count == 1 && i_count == (NUM_PROCESSOR - 1)) || 
        (s_count >= 2 && i_count == (NUM_PROCESSOR - s_count)))
    {
        return 1;
    }

    return 0;
}

// i - the index of processor
int read_cacheline(int i, int *read_value)
{
    if (cache[i].state == MODIFIED)
    {
        // read hit
        #ifdef DEBUG
        printf("[%d] read hit; dirty value %d\n", i, cache[i].value);
        #endif
        *read_value = cache[i].value;
        return 1;
    }
    else if (cache[i].state == EXCLUSIVE)
    {
        // read hit
        #ifdef DEBUG
        printf("[%d] read hit; exclusive clean value %d\n", i, cache[i].value);
        #endif
        *read_value = cache[i].value;
        return 1;
    }
    else if (cache[i].state == SHARED)
    {
        // read hit
        #ifdef DEBUG
        printf("[%d] read hit; shared clean value %d\n", i, cache[i].value);
        #endif
        *read_value = cache[i].value;
        return 1;
    }
    else
    {
        // read miss
        // bus boardcast read miss
        for (int j = 0; j < NUM_PROCESSOR; ++ j)
        {
            if (i != j)
            {
                if (cache[j].state == MODIFIED)
                {
                    // write back
                    // there are eaxctly 2 copies in processors
                    mem_value = cache[j].value;
                    cache[j].state = SHARED;

                    // update read miss cache
                    cache[i].state = SHARED;
                    cache[i].value = cache[j].value;

                    *read_value = cache[i].value;

                    #ifdef DEBUG
                    printf("[%d] read miss; [%d] supplies dirty value %d; write back; s_count == 2\n", i, j, cache[i].value);
                    #endif

                    return 1;
                }
                else if (cache[j].state == EXCLUSIVE)
                {
                    // no memory transaction
                    cache[i].state = SHARED;
                    cache[i].value = cache[j].value;

                    // there are eaxctly 2 copies in processors
                    cache[i].state = SHARED;

                    *read_value = cache[i].value;

                    #ifdef DEBUG
                    printf("[%d] read miss; [%d] supplies clean value %d; s_count == 2\n", i, j, cache[i].value);
                    #endif

                    return 1;
                }
                else if (cache[j].state == SHARED)
                {
                    // >= 3
                    cache[i].state = SHARED;
                    cache[i].value = cache[j].value;

                    *read_value = cache[i].value;

                    #ifdef DEBUG
                    printf("[%d] read miss; [%d] supplies clean value %d; s_count >= 3\n", i, j, cache[i].value);
                    #endif

                    return 1;
                }
            }
        }

        // all others are invalid
        cache[i].state = EXCLUSIVE;
        cache[i].value = mem_value;

        *read_value = cache[i].value;

        #ifdef DEBUG
        printf("[%d] read miss; mem supplies clean value %d; e_count == 1\n", i, cache[i].value);
        #endif

        return 1;
    }

    return 0;
}

int write_cacheline(int i, int write_value)
{
    if (cache[i].state == MODIFIED)
    {
        // write hit
        cache[i].value = write_value;
        
        #ifdef DEBUG
        printf("[%d] write hit; update to value %d\n", i, cache[i].value);
        #endif

        return 1;
    }
    else if (cache[i].state == EXCLUSIVE)
    {
        cache[i].state = MODIFIED;
        cache[i].value = write_value;
        
        #ifdef DEBUG
        printf("[%d] write hit; update to value %d\n", i, cache[i].value);
        #endif

        return 1;
    }
    else if (cache[i].state == SHARED)
    {
        // boardcast write invalid
        for (int j = 0; j < NUM_PROCESSOR; j ++)
        {
            if (j != i)
            {
                cache[j].state = INVALID;
                cache[j].value = 0;
            }
        }

        cache[i].state = MODIFIED;
        cache[i].value = write_value;
        
        #ifdef DEBUG
        printf("[%d] write hit; boardcast invalid; update to value %d\n", i, cache[i].value);
        #endif

        return 1;
    }
    else if (cache[i].state == INVALID)
    {
        for (int j = 0; j < NUM_PROCESSOR; ++ j)
        {
            if (i != j)
            {
                if (cache[j].state == MODIFIED)
                {
                    mem_value = cache[j].value;
                    cache[j].state = INVALID;
                    cache[j].value = 0;

                    cache[i].state = MODIFIED;
                    cache[i].value = write_value;
        
                    #ifdef DEBUG
                    printf("[%d] write miss; boardcast invalid to M; update to value %d\n", i, cache[i].value);
                    #endif
                    return 1;
                }
                else if (cache[j].state == EXCLUSIVE)
                {
                    cache[j].state = INVALID;
                    cache[j].value = 0;

                    cache[i].state = MODIFIED;
                    cache[i].value = write_value;
        
                    #ifdef DEBUG
                    printf("[%d] write miss; boardcast invalid to E; update to value %d\n", i, cache[i].value);
                    #endif
                    return 1;
                }
                else if (cache[j].state == SHARED)
                {
                    for (int k = 0; k < NUM_PROCESSOR; ++ k)
                    {
                        if (i != k)
                        {
                            cache[k].state = INVALID;
                            cache[k].value = 0;
                        }
                    } 

                    cache[i].state = MODIFIED;
                    cache[i].value = write_value;
                    
                    #ifdef DEBUG
                    printf("[%d] write miss; boardcast invalid to S; update to value %d\n", i, cache[i].value);
                    #endif
                    return 1;
                }
            }
        }

        // all other are invalid
        // write allcoate
        cache[i].value = mem_value;
        cache[i].state = MODIFIED;
        cache[i].value = write_value;

        #ifdef DEBUG
        printf("[%d] write miss; all invalid; update to value %d\n", i, cache[i].value);
        #endif

        return 1;
    }

    return 0;
}

int evict_cacheline(int i)
{
    if (cache[i].state == MODIFIED)
    {
        // write back
        mem_value = cache[i].value;
        cache[i].state = INVALID;
        cache[i].value = 0;
        
        #ifdef DEBUG
        printf("[%d] evict; write back value %d\n", i, cache[i].value);
        #endif

        return 1;
    }
    else if (cache[i].state == EXCLUSIVE || cache[i].state == SHARED)
    {
        cache[i].state = INVALID;
        cache[i].value = 0;
        
        #ifdef DEBUG
        printf("[%d] evict\n", i);
        #endif

        return 1;
    }

    return 0;
}


void print_cacheline()
{
    for (int i = 0; i < NUM_PROCESSOR; ++ i)
    {
        char c;

        switch (cache[i].state)
        {
        case MODIFIED:
            c = 'M';
            break;
        case EXCLUSIVE:
            c = 'E';
            break;
        case SHARED:
            c = 'S';
            break;
        case INVALID:
            c = 'I';
            break;            
        default:
            c = '?';
        }
        
        printf("\t[%d]      state %c        value %d\n", i, c, cache[i].value);
    }
        printf("\t                          mem value %d\n", mem_value);
}

int main()
{
    srand(123456);


    int read_value;

    for (int i = 0; i < NUM_PROCESSOR; ++ i)
    {
        cache[i].state = INVALID;
        cache[i].value = 0;
    }

    #ifdef DEBUG
    print_cacheline();
    #endif

    for (int i = 0; i < 10000; ++ i)
    {
        int core_index = rand() % NUM_PROCESSOR;
        int op = rand() % 3;
    
        int do_print = 0;

        if (op == 0)
        {
            // printf("read [%d]\n", core_index);
            do_print = read_cacheline(core_index, &read_value);
        }
        else if (op == 1)
        {
            // printf("write [%d]\n", core_index);
            do_print = write_cacheline(core_index, rand() % 1000);
        }
        else if (op == 2)
        {
            // printf("evict [%d]\n", core_index);
            do_print = evict_cacheline(core_index);
        }
        
        #ifdef DEBUG
        if (do_print)
        {
            print_cacheline();
        }
        #endif

        if (check_state() == 0)
        {
            printf("failed\n");

            return 0;
        }
    }

    printf("pass\n");

    return 0;

=======
#include <stdio.h>
#include <stdlib.h>
#include <stdint.h>
#include <assert.h>

typedef enum
{
    MODIFIED,   // exclusive dirty, global 1
    EXCLUSIVE,  // exclusive clean, global 1
    SHARED,     // shared clean, global >= 2
    INVALID,    // invalid
} state_t;

typedef struct 
{
    state_t state;
    int value;
} line_t;

#define NUM_PROCESSOR (2048)

line_t cache[NUM_PROCESSOR];

int mem_value = 15213;

int check_state()
{
    int m_count = 0;
    int e_count = 0; 
    int s_count = 0; 
    int i_count = 0; 

    for (int i = 0; i < NUM_PROCESSOR; ++ i)
    {
        if (cache[i].state == MODIFIED)
        {
            m_count += 1;
        }
        else if (cache[i].state == EXCLUSIVE)
        {
            e_count += 1;
        }
        else if (cache[i].state == SHARED)
        {
            s_count += 1;
        }
        else if (cache[i].state == INVALID)
        {
            i_count += 1;
        }
    }

    /*
        M   E   S   I
    M   X   X   X   O
    E   X   X   X   O
    S   X   X   O   O
    I   O   O   O   O
    */

    #ifdef DEBUG
    printf("M %d\t E %d\t S %d\t I %d\n", m_count, e_count, s_count, i_count);
    #endif

    if ((m_count == 1 && i_count == (NUM_PROCESSOR - 1)) || 
        (e_count == 1 && i_count == (NUM_PROCESSOR - 1)) || 
        (s_count >= 2 && i_count == (NUM_PROCESSOR - s_count)) ||
        (i_count == NUM_PROCESSOR))
    {
        return 1;
    }

    return 0;
}

// i - the index of processor
// read_value - the address of read value
// int return - if this event is related with target physical address
int read_cacheline(int i, int *read_value)
{
    if (cache[i].state == MODIFIED)
    {
        // read hit
        #ifdef DEBUG
        printf("[%d] read hit; dirty value %d\n", i, cache[i].value);
        #endif
        *read_value = cache[i].value;
        return 1;
    }
    else if (cache[i].state == EXCLUSIVE)
    {
        // read hit
        #ifdef DEBUG
        printf("[%d] read hit; exclusive clean value %d\n", i, cache[i].value);
        #endif
        *read_value = cache[i].value;
        return 1;
    }
    else if (cache[i].state == SHARED)
    {
        // read hit
        #ifdef DEBUG
        printf("[%d] read hit; shared clean value %d\n", i, cache[i].value);
        #endif
        *read_value = cache[i].value;
        return 1;
    }
    else
    {
        // read miss
        // bus boardcast read miss
        for (int j = 0; j < NUM_PROCESSOR; ++ j)
        {
            if (i != j)
            {
                if (cache[j].state == MODIFIED)
                {
                    // write back
                    // there are eaxctly 2 copies in processors
                    mem_value = cache[j].value;
                    cache[j].state = SHARED;

                    // update read miss cache
                    cache[i].state = SHARED;
                    cache[i].value = cache[j].value;

                    *read_value = cache[i].value;

                    #ifdef DEBUG
                    printf("[%d] read miss; [%d] supplies dirty value %d; write back; s_count == 2\n", i, j, cache[i].value);
                    #endif

                    return 1;
                }
                else if (cache[j].state == EXCLUSIVE)
                {
                    // no memory transaction
                    cache[i].state = SHARED;
                    cache[i].value = cache[j].value;

                    // there are eaxctly 2 copies in processors
                    cache[j].state = SHARED;

                    *read_value = cache[i].value;

                    #ifdef DEBUG
                    printf("[%d] read miss; [%d] supplies clean value %d; s_count == 2\n", i, j, cache[i].value);
                    #endif

                    return 1;
                }
                else if (cache[j].state == SHARED)
                {
                    // >= 3
                    cache[i].state = SHARED;
                    cache[i].value = cache[j].value;

                    *read_value = cache[i].value;

                    #ifdef DEBUG
                    printf("[%d] read miss; [%d] supplies clean value %d; s_count >= 3\n", i, j, cache[i].value);
                    #endif

                    return 1;
                }
            }
        }

        // all others are invalid
        cache[i].state = EXCLUSIVE;
        cache[i].value = mem_value;

        *read_value = cache[i].value;

        #ifdef DEBUG
        printf("[%d] read miss; mem supplies clean value %d; e_count == 1\n", i, cache[i].value);
        #endif

        return 1;
    }

    return 0;
}

// i - the index of processor
// write_value - the value to be written to the physical address
// int return - if this event is related with target physical address
int write_cacheline(int i, int write_value)
{
    if (cache[i].state == MODIFIED)
    {
        // write hit
        cache[i].value = write_value;
        
        #ifdef DEBUG
        printf("[%d] write hit; update to value %d\n", i, cache[i].value);
        #endif

        return 1;
    }
    else if (cache[i].state == EXCLUSIVE)
    {
        cache[i].state = MODIFIED;
        cache[i].value = write_value;
        
        #ifdef DEBUG
        printf("[%d] write hit; update to value %d\n", i, cache[i].value);
        #endif

        return 1;
    }
    else if (cache[i].state == SHARED)
    {
        // boardcast write invalid
        for (int j = 0; j < NUM_PROCESSOR; j ++)
        {
            if (j != i)
            {
                cache[j].state = INVALID;
                cache[j].value = 0;
            }
        }

        cache[i].state = MODIFIED;
        cache[i].value = write_value;
        
        #ifdef DEBUG
        printf("[%d] write hit; boardcast invalid; update to value %d\n", i, cache[i].value);
        #endif

        return 1;
    }
    else if (cache[i].state == INVALID)
    {
        for (int j = 0; j < NUM_PROCESSOR; ++ j)
        {
            if (i != j)
            {
                if (cache[j].state == MODIFIED)
                {
                    // write back
                    mem_value = cache[j].value;

                    // invalid old cache line
                    cache[j].state = INVALID;
                    cache[j].value = 0;

                    // write allocate
                    cache[i].value = mem_value;

                    // update to modified
                    cache[i].state = MODIFIED;
                    cache[i].value = write_value;
        
                    #ifdef DEBUG
                    printf("[%d] write miss; boardcast invalid to M; update to value %d\n", i, cache[i].value);
                    #endif
                    return 1;
                }
                else if (cache[j].state == EXCLUSIVE)
                {
                    cache[j].state = INVALID;
                    cache[j].value = 0;

                    cache[i].state = MODIFIED;
                    cache[i].value = write_value;
        
                    #ifdef DEBUG
                    printf("[%d] write miss; boardcast invalid to E; update to value %d\n", i, cache[i].value);
                    #endif
                    return 1;
                }
                else if (cache[j].state == SHARED)
                {
                    for (int k = 0; k < NUM_PROCESSOR; ++ k)
                    {
                        if (i != k)
                        {
                            cache[k].state = INVALID;
                            cache[k].value = 0;
                        }
                    } 

                    cache[i].state = MODIFIED;
                    cache[i].value = write_value;
                    
                    #ifdef DEBUG
                    printf("[%d] write miss; boardcast invalid to S; update to value %d\n", i, cache[i].value);
                    #endif
                    return 1;
                }
            }
        }

        // all other are invalid
        // write allcoate
        cache[i].value = mem_value;
        cache[i].state = MODIFIED;
        cache[i].value = write_value;

        #ifdef DEBUG
        printf("[%d] write miss; all invalid; update to value %d\n", i, cache[i].value);
        #endif

        return 1;
    }

    return 0;
}

// i - the index of processor
// int return - if this event is related with target physical address
int evict_cacheline(int i)
{
    if (cache[i].state == MODIFIED)
    {
        // write back
        mem_value = cache[i].value;
        cache[i].state = INVALID;
        cache[i].value = 0;
        
        #ifdef DEBUG
        printf("[%d] evict; write back value %d\n", i, cache[i].value);
        #endif

        return 1;
    }
    else if (cache[i].state == EXCLUSIVE)
    {
        cache[i].state = INVALID;
        cache[i].value = 0;
        
        #ifdef DEBUG
        printf("[%d] evict\n", i);
        #endif

        return 1;
    }
    else if (cache[i].state == SHARED)
    {
        cache[i].state = INVALID;
        cache[i].value = 0;

        // may left only one shared to be exclusive
        int s_count = 0;
        int last_s = -1;

        for (int j = 0; j < NUM_PROCESSOR; ++ j)
        {
            if (cache[j].state == SHARED)
            {
                last_s = j;
                s_count ++;
            }
        }

        if (s_count == 1)
        {
            cache[last_s].state = EXCLUSIVE;
        }
        
        #ifdef DEBUG
        printf("[%d] evict\n", i);
        #endif

        return 1;
    }

    // evict when cache line is Invalid
    // not related with target physical address
    return 0;
}

void print_cacheline()
{
    for (int i = 0; i < NUM_PROCESSOR; ++ i)
    {
        char c;

        switch (cache[i].state)
        {
        case MODIFIED:
            c = 'M';
            break;
        case EXCLUSIVE:
            c = 'E';
            break;
        case SHARED:
            c = 'S';
            break;
        case INVALID:
            c = 'I';
            break;            
        default:
            c = '?';
        }
        
        printf("\t[%d]      state %c        value %d\n", i, c, cache[i].value);
    }
        printf("\t                          mem value %d\n", mem_value);
}

int main()
{
    srand(123456);

    int read_value;

    for (int i = 0; i < NUM_PROCESSOR; ++ i)
    {
        cache[i].state = INVALID;
        cache[i].value = 0;
    }

    #ifdef DEBUG
    print_cacheline();
    #endif

    for (int i = 0; i < 100000; ++ i)
    {
        int core_index = rand() % NUM_PROCESSOR;
        int op = rand() % 3;
    
        int do_print = 0;

        if (op == 0)
        {
            // printf("read [%d]\n", core_index);
            do_print = read_cacheline(core_index, &read_value);
        }
        else if (op == 1)
        {
            // printf("write [%d]\n", core_index);
            do_print = write_cacheline(core_index, rand() % 1000);
        }
        else if (op == 2)
        {
            // printf("evict [%d]\n", core_index);
            do_print = evict_cacheline(core_index);
        }

        #ifdef DEBUG
        if (do_print)
        {
            print_cacheline();
        }
        #endif

        if (check_state() == 0)
        {
            printf("failed\n");

            return 0;
        }
    }

    printf("pass\n");

    return 0;

>>>>>>> 3e16dd47
}<|MERGE_RESOLUTION|>--- conflicted
+++ resolved
@@ -1,4 +1,3 @@
-<<<<<<< HEAD
 #include <stdio.h>
 #include <stdlib.h>
 #include <stdint.h>
@@ -18,7 +17,7 @@
     int value;
 } line_t;
 
-#define NUM_PROCESSOR (1000)
+#define NUM_PROCESSOR (2048)
 
 line_t cache[NUM_PROCESSOR];
 
@@ -65,7 +64,8 @@
 
     if ((m_count == 1 && i_count == (NUM_PROCESSOR - 1)) || 
         (e_count == 1 && i_count == (NUM_PROCESSOR - 1)) || 
-        (s_count >= 2 && i_count == (NUM_PROCESSOR - s_count)))
+        (s_count >= 2 && i_count == (NUM_PROCESSOR - s_count)) ||
+        (i_count == NUM_PROCESSOR))
     {
         return 1;
     }
@@ -74,6 +74,8 @@
 }
 
 // i - the index of processor
+// read_value - the address of read value
+// int return - if this event is related with target physical address
 int read_cacheline(int i, int *read_value)
 {
     if (cache[i].state == MODIFIED)
@@ -137,7 +139,7 @@
                     cache[i].value = cache[j].value;
 
                     // there are eaxctly 2 copies in processors
-                    cache[i].state = SHARED;
+                    cache[j].state = SHARED;
 
                     *read_value = cache[i].value;
 
@@ -180,6 +182,9 @@
     return 0;
 }
 
+// i - the index of processor
+// write_value - the value to be written to the physical address
+// int return - if this event is related with target physical address
 int write_cacheline(int i, int write_value)
 {
     if (cache[i].state == MODIFIED)
@@ -233,10 +238,17 @@
             {
                 if (cache[j].state == MODIFIED)
                 {
+                    // write back
                     mem_value = cache[j].value;
+
+                    // invalid old cache line
                     cache[j].state = INVALID;
                     cache[j].value = 0;
 
+                    // write allocate
+                    cache[i].value = mem_value;
+
+                    // update to modified
                     cache[i].state = MODIFIED;
                     cache[i].value = write_value;
         
@@ -296,6 +308,8 @@
     return 0;
 }
 
+// i - the index of processor
+// int return - if this event is related with target physical address
 int evict_cacheline(int i)
 {
     if (cache[i].state == MODIFIED)
@@ -311,7 +325,7 @@
 
         return 1;
     }
-    else if (cache[i].state == EXCLUSIVE || cache[i].state == SHARED)
+    else if (cache[i].state == EXCLUSIVE)
     {
         cache[i].state = INVALID;
         cache[i].value = 0;
@@ -322,10 +336,40 @@
 
         return 1;
     }
-
+    else if (cache[i].state == SHARED)
+    {
+        cache[i].state = INVALID;
+        cache[i].value = 0;
+
+        // may left only one shared to be exclusive
+        int s_count = 0;
+        int last_s = -1;
+
+        for (int j = 0; j < NUM_PROCESSOR; ++ j)
+        {
+            if (cache[j].state == SHARED)
+            {
+                last_s = j;
+                s_count ++;
+            }
+        }
+
+        if (s_count == 1)
+        {
+            cache[last_s].state = EXCLUSIVE;
+        }
+        
+        #ifdef DEBUG
+        printf("[%d] evict\n", i);
+        #endif
+
+        return 1;
+    }
+
+    // evict when cache line is Invalid
+    // not related with target physical address
     return 0;
 }
-
 
 void print_cacheline()
 {
@@ -360,7 +404,6 @@
 {
     srand(123456);
 
-
     int read_value;
 
     for (int i = 0; i < NUM_PROCESSOR; ++ i)
@@ -373,7 +416,7 @@
     print_cacheline();
     #endif
 
-    for (int i = 0; i < 10000; ++ i)
+    for (int i = 0; i < 100000; ++ i)
     {
         int core_index = rand() % NUM_PROCESSOR;
         int op = rand() % 3;
@@ -395,7 +438,7 @@
             // printf("evict [%d]\n", core_index);
             do_print = evict_cacheline(core_index);
         }
-        
+
         #ifdef DEBUG
         if (do_print)
         {
@@ -415,466 +458,4 @@
 
     return 0;
 
-=======
-#include <stdio.h>
-#include <stdlib.h>
-#include <stdint.h>
-#include <assert.h>
-
-typedef enum
-{
-    MODIFIED,   // exclusive dirty, global 1
-    EXCLUSIVE,  // exclusive clean, global 1
-    SHARED,     // shared clean, global >= 2
-    INVALID,    // invalid
-} state_t;
-
-typedef struct 
-{
-    state_t state;
-    int value;
-} line_t;
-
-#define NUM_PROCESSOR (2048)
-
-line_t cache[NUM_PROCESSOR];
-
-int mem_value = 15213;
-
-int check_state()
-{
-    int m_count = 0;
-    int e_count = 0; 
-    int s_count = 0; 
-    int i_count = 0; 
-
-    for (int i = 0; i < NUM_PROCESSOR; ++ i)
-    {
-        if (cache[i].state == MODIFIED)
-        {
-            m_count += 1;
-        }
-        else if (cache[i].state == EXCLUSIVE)
-        {
-            e_count += 1;
-        }
-        else if (cache[i].state == SHARED)
-        {
-            s_count += 1;
-        }
-        else if (cache[i].state == INVALID)
-        {
-            i_count += 1;
-        }
-    }
-
-    /*
-        M   E   S   I
-    M   X   X   X   O
-    E   X   X   X   O
-    S   X   X   O   O
-    I   O   O   O   O
-    */
-
-    #ifdef DEBUG
-    printf("M %d\t E %d\t S %d\t I %d\n", m_count, e_count, s_count, i_count);
-    #endif
-
-    if ((m_count == 1 && i_count == (NUM_PROCESSOR - 1)) || 
-        (e_count == 1 && i_count == (NUM_PROCESSOR - 1)) || 
-        (s_count >= 2 && i_count == (NUM_PROCESSOR - s_count)) ||
-        (i_count == NUM_PROCESSOR))
-    {
-        return 1;
-    }
-
-    return 0;
-}
-
-// i - the index of processor
-// read_value - the address of read value
-// int return - if this event is related with target physical address
-int read_cacheline(int i, int *read_value)
-{
-    if (cache[i].state == MODIFIED)
-    {
-        // read hit
-        #ifdef DEBUG
-        printf("[%d] read hit; dirty value %d\n", i, cache[i].value);
-        #endif
-        *read_value = cache[i].value;
-        return 1;
-    }
-    else if (cache[i].state == EXCLUSIVE)
-    {
-        // read hit
-        #ifdef DEBUG
-        printf("[%d] read hit; exclusive clean value %d\n", i, cache[i].value);
-        #endif
-        *read_value = cache[i].value;
-        return 1;
-    }
-    else if (cache[i].state == SHARED)
-    {
-        // read hit
-        #ifdef DEBUG
-        printf("[%d] read hit; shared clean value %d\n", i, cache[i].value);
-        #endif
-        *read_value = cache[i].value;
-        return 1;
-    }
-    else
-    {
-        // read miss
-        // bus boardcast read miss
-        for (int j = 0; j < NUM_PROCESSOR; ++ j)
-        {
-            if (i != j)
-            {
-                if (cache[j].state == MODIFIED)
-                {
-                    // write back
-                    // there are eaxctly 2 copies in processors
-                    mem_value = cache[j].value;
-                    cache[j].state = SHARED;
-
-                    // update read miss cache
-                    cache[i].state = SHARED;
-                    cache[i].value = cache[j].value;
-
-                    *read_value = cache[i].value;
-
-                    #ifdef DEBUG
-                    printf("[%d] read miss; [%d] supplies dirty value %d; write back; s_count == 2\n", i, j, cache[i].value);
-                    #endif
-
-                    return 1;
-                }
-                else if (cache[j].state == EXCLUSIVE)
-                {
-                    // no memory transaction
-                    cache[i].state = SHARED;
-                    cache[i].value = cache[j].value;
-
-                    // there are eaxctly 2 copies in processors
-                    cache[j].state = SHARED;
-
-                    *read_value = cache[i].value;
-
-                    #ifdef DEBUG
-                    printf("[%d] read miss; [%d] supplies clean value %d; s_count == 2\n", i, j, cache[i].value);
-                    #endif
-
-                    return 1;
-                }
-                else if (cache[j].state == SHARED)
-                {
-                    // >= 3
-                    cache[i].state = SHARED;
-                    cache[i].value = cache[j].value;
-
-                    *read_value = cache[i].value;
-
-                    #ifdef DEBUG
-                    printf("[%d] read miss; [%d] supplies clean value %d; s_count >= 3\n", i, j, cache[i].value);
-                    #endif
-
-                    return 1;
-                }
-            }
-        }
-
-        // all others are invalid
-        cache[i].state = EXCLUSIVE;
-        cache[i].value = mem_value;
-
-        *read_value = cache[i].value;
-
-        #ifdef DEBUG
-        printf("[%d] read miss; mem supplies clean value %d; e_count == 1\n", i, cache[i].value);
-        #endif
-
-        return 1;
-    }
-
-    return 0;
-}
-
-// i - the index of processor
-// write_value - the value to be written to the physical address
-// int return - if this event is related with target physical address
-int write_cacheline(int i, int write_value)
-{
-    if (cache[i].state == MODIFIED)
-    {
-        // write hit
-        cache[i].value = write_value;
-        
-        #ifdef DEBUG
-        printf("[%d] write hit; update to value %d\n", i, cache[i].value);
-        #endif
-
-        return 1;
-    }
-    else if (cache[i].state == EXCLUSIVE)
-    {
-        cache[i].state = MODIFIED;
-        cache[i].value = write_value;
-        
-        #ifdef DEBUG
-        printf("[%d] write hit; update to value %d\n", i, cache[i].value);
-        #endif
-
-        return 1;
-    }
-    else if (cache[i].state == SHARED)
-    {
-        // boardcast write invalid
-        for (int j = 0; j < NUM_PROCESSOR; j ++)
-        {
-            if (j != i)
-            {
-                cache[j].state = INVALID;
-                cache[j].value = 0;
-            }
-        }
-
-        cache[i].state = MODIFIED;
-        cache[i].value = write_value;
-        
-        #ifdef DEBUG
-        printf("[%d] write hit; boardcast invalid; update to value %d\n", i, cache[i].value);
-        #endif
-
-        return 1;
-    }
-    else if (cache[i].state == INVALID)
-    {
-        for (int j = 0; j < NUM_PROCESSOR; ++ j)
-        {
-            if (i != j)
-            {
-                if (cache[j].state == MODIFIED)
-                {
-                    // write back
-                    mem_value = cache[j].value;
-
-                    // invalid old cache line
-                    cache[j].state = INVALID;
-                    cache[j].value = 0;
-
-                    // write allocate
-                    cache[i].value = mem_value;
-
-                    // update to modified
-                    cache[i].state = MODIFIED;
-                    cache[i].value = write_value;
-        
-                    #ifdef DEBUG
-                    printf("[%d] write miss; boardcast invalid to M; update to value %d\n", i, cache[i].value);
-                    #endif
-                    return 1;
-                }
-                else if (cache[j].state == EXCLUSIVE)
-                {
-                    cache[j].state = INVALID;
-                    cache[j].value = 0;
-
-                    cache[i].state = MODIFIED;
-                    cache[i].value = write_value;
-        
-                    #ifdef DEBUG
-                    printf("[%d] write miss; boardcast invalid to E; update to value %d\n", i, cache[i].value);
-                    #endif
-                    return 1;
-                }
-                else if (cache[j].state == SHARED)
-                {
-                    for (int k = 0; k < NUM_PROCESSOR; ++ k)
-                    {
-                        if (i != k)
-                        {
-                            cache[k].state = INVALID;
-                            cache[k].value = 0;
-                        }
-                    } 
-
-                    cache[i].state = MODIFIED;
-                    cache[i].value = write_value;
-                    
-                    #ifdef DEBUG
-                    printf("[%d] write miss; boardcast invalid to S; update to value %d\n", i, cache[i].value);
-                    #endif
-                    return 1;
-                }
-            }
-        }
-
-        // all other are invalid
-        // write allcoate
-        cache[i].value = mem_value;
-        cache[i].state = MODIFIED;
-        cache[i].value = write_value;
-
-        #ifdef DEBUG
-        printf("[%d] write miss; all invalid; update to value %d\n", i, cache[i].value);
-        #endif
-
-        return 1;
-    }
-
-    return 0;
-}
-
-// i - the index of processor
-// int return - if this event is related with target physical address
-int evict_cacheline(int i)
-{
-    if (cache[i].state == MODIFIED)
-    {
-        // write back
-        mem_value = cache[i].value;
-        cache[i].state = INVALID;
-        cache[i].value = 0;
-        
-        #ifdef DEBUG
-        printf("[%d] evict; write back value %d\n", i, cache[i].value);
-        #endif
-
-        return 1;
-    }
-    else if (cache[i].state == EXCLUSIVE)
-    {
-        cache[i].state = INVALID;
-        cache[i].value = 0;
-        
-        #ifdef DEBUG
-        printf("[%d] evict\n", i);
-        #endif
-
-        return 1;
-    }
-    else if (cache[i].state == SHARED)
-    {
-        cache[i].state = INVALID;
-        cache[i].value = 0;
-
-        // may left only one shared to be exclusive
-        int s_count = 0;
-        int last_s = -1;
-
-        for (int j = 0; j < NUM_PROCESSOR; ++ j)
-        {
-            if (cache[j].state == SHARED)
-            {
-                last_s = j;
-                s_count ++;
-            }
-        }
-
-        if (s_count == 1)
-        {
-            cache[last_s].state = EXCLUSIVE;
-        }
-        
-        #ifdef DEBUG
-        printf("[%d] evict\n", i);
-        #endif
-
-        return 1;
-    }
-
-    // evict when cache line is Invalid
-    // not related with target physical address
-    return 0;
-}
-
-void print_cacheline()
-{
-    for (int i = 0; i < NUM_PROCESSOR; ++ i)
-    {
-        char c;
-
-        switch (cache[i].state)
-        {
-        case MODIFIED:
-            c = 'M';
-            break;
-        case EXCLUSIVE:
-            c = 'E';
-            break;
-        case SHARED:
-            c = 'S';
-            break;
-        case INVALID:
-            c = 'I';
-            break;            
-        default:
-            c = '?';
-        }
-        
-        printf("\t[%d]      state %c        value %d\n", i, c, cache[i].value);
-    }
-        printf("\t                          mem value %d\n", mem_value);
-}
-
-int main()
-{
-    srand(123456);
-
-    int read_value;
-
-    for (int i = 0; i < NUM_PROCESSOR; ++ i)
-    {
-        cache[i].state = INVALID;
-        cache[i].value = 0;
-    }
-
-    #ifdef DEBUG
-    print_cacheline();
-    #endif
-
-    for (int i = 0; i < 100000; ++ i)
-    {
-        int core_index = rand() % NUM_PROCESSOR;
-        int op = rand() % 3;
-    
-        int do_print = 0;
-
-        if (op == 0)
-        {
-            // printf("read [%d]\n", core_index);
-            do_print = read_cacheline(core_index, &read_value);
-        }
-        else if (op == 1)
-        {
-            // printf("write [%d]\n", core_index);
-            do_print = write_cacheline(core_index, rand() % 1000);
-        }
-        else if (op == 2)
-        {
-            // printf("evict [%d]\n", core_index);
-            do_print = evict_cacheline(core_index);
-        }
-
-        #ifdef DEBUG
-        if (do_print)
-        {
-            print_cacheline();
-        }
-        #endif
-
-        if (check_state() == 0)
-        {
-            printf("failed\n");
-
-            return 0;
-        }
-    }
-
-    printf("pass\n");
-
-    return 0;
-
->>>>>>> 3e16dd47
 }
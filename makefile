--- conflicted
+++ resolved
@@ -1,36 +1,24 @@
-CC = /usr/bin/gcc-7
-CFLAGS = -Wall -g -O2 -Werror -std=gnu99 -Wno-unused-function
-
-<<<<<<< HEAD
-BIN_HARDWARE = ./bin/test_hardware
-=======
-TARGET_HARDWARE = ./bin/test_hardware
->>>>>>> 85875e11
-
-SRC_DIR = ./src
-
-# debug
-COMMON = $(SRC_DIR)/common/print.c $(SRC_DIR)/common/convert.c
-
-# hardware
-CPU =$(SRC_DIR)/hardware/cpu/mmu.c $(SRC_DIR)/hardware/cpu/isa.c
-MEMORY = $(SRC_DIR)/hardware/memory/dram.c
-
-# main
-TEST_HARDWARE = $(SRC_DIR)/tests/test_hardware.c
-
-.PHONY:hardware
-hardware:
-<<<<<<< HEAD
-	$(CC) $(CFLAGS) -I$(SRC_DIR) $(COMMON) $(CPU) $(MEMORY) $(TEST_HARDWARE) -o $(BIN_HARDWARE)
-	./$(BIN_HARDWARE)
-
-clean:
-	rm -f *.o *~ $(BIN_HARDWARE)
-=======
-	$(CC) $(CFLAGS) -I$(SRC_DIR) $(COMMON) $(CPU) $(MEMORY) $(TEST_HARDWARE) -o $(TARGET_HARDWARE)
-	./$(TARGET_HARDWARE)
-
-clean:
-	rm -f *.o *~ $(TARGET_HARDWARE)
->>>>>>> 85875e11
+CC = /usr/bin/gcc-7
+CFLAGS = -Wall -g -O2 -Werror -std=gnu99 -Wno-unused-function
+
+TARGET_HARDWARE = ./bin/test_hardware
+
+SRC_DIR = ./src
+
+# debug
+COMMON = $(SRC_DIR)/common/print.c $(SRC_DIR)/common/convert.c
+
+# hardware
+CPU =$(SRC_DIR)/hardware/cpu/mmu.c $(SRC_DIR)/hardware/cpu/isa.c
+MEMORY = $(SRC_DIR)/hardware/memory/dram.c
+
+# main
+TEST_HARDWARE = $(SRC_DIR)/tests/test_hardware.c
+
+.PHONY:hardware
+hardware:
+	$(CC) $(CFLAGS) -I$(SRC_DIR) $(COMMON) $(CPU) $(MEMORY) $(TEST_HARDWARE) -o $(BIN_HARDWARE)
+	./$(BIN_HARDWARE)
+
+clean:
+	rm -f *.o *~ $(BIN_HARDWARE)